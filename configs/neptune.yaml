project: USERNAME/googleai-object-detection

name: Google AI object detection
tags: [solution-1]

metric:
  channel: 'MAP'
  goal: maximize

#Comment out if not in Cloud Environment
pip-requirements-file: requirements.txt # Comment out if Local execution

exclude:
  - .git
  - .idea
  - .ipynb_checkpoints
  - output
  - imgs
  - neptune.log
  - offline_job.log
  - notebooks
  - src/object_detection

parameters:
# Data Paths
<<<<<<< HEAD
  train_imgs_dir: ''
  test_imgs_dir: ''
  annotations_filepath: ''
  annotations_human_labels_filepath: ''
  bbox_hierarchy_filepath: ''
  valid_ids_filepath: ''
  sample_submission: ''
  experiment_dir:  ''
  class_mappings_filepath: ''
  metadata_filepath: ''
=======
  train_imgs_dir: /public/datasets/open-images-dataset-v4/bounding-boxes/train
  test_imgs_dir: /public/datasets/open-images-dataset-v4/bounding-boxes/test_challenge_2018
  annotations_filepath: /public/challenges/google-ai-open-images-object-detection-track/annotations/challenge-2018-train-annotations-bbox.csv
  annotations_human_labels_filepath: /public/challenges/google-ai-open-images-object-detection-track/annotations/challenge-2018-train-annotations-human-imagelabels.csv
  bbox_hierarchy_filepath: /public/challenges/google-ai-open-images-object-detection-track/metadata/bbox_labels_500_hierarchy.json
  class_mappings_filepath: /public/challenges/google-ai-open-images-object-detection-track/metadata/challenge-2018-class-descriptions-500.csv
  valid_ids_filepath: /public/challenges/google-ai-open-images-object-detection-track/metadata/challenge-2018-image-ids-valset-od.csv
  sample_submission: /public/challenges/google-ai-open-images-object-detection-track/sample_submission.csv
  experiment_dir:  /output/experiment
  clone_experiment_dir_from: '' #When running eval specify this as for example /input/GAI-14/output/experiment
>>>>>>> fb308cd9

  # Execution
  clean_experiment_directory_before_training: 1
  num_workers: 4
  num_threads: 4
  load_in_memory: 0
  pin_memory: 1
  default_valid_ids: 1
  loader_mode: resize
  stream_mode: 0
  validate_with_map: 1
  small_annotations_size: 20
  kaggle_message: 'solution-1'

# General parameters
  sampler_name: 'fixed'     # from {'fixed', 'aspect ratio'}
  even_class_sampling: 1
  fixed_h: 512
  fixed_w: 512
  short_dim: 400
  long_dim: 600
  image_channels: 3
  pad_method: 'resize'
  use_suppression: 1
  max_annotation_per_class: 75000
  desired_class_subset: "['Poster', 'Cat', 'Train', 'Dog', 'Bus','Truck', 'Picture frame', 'Airplane', 'Sculpture', 'Motorcycle']"

# Retina parameters (multi-output)
  encoder_depth: 50
  num_classes: 10
  pretrained_encoder: 1
  pi: 0.01
  aspect_ratios: '[1/2., 1/1., 2/1.]'
  scale_ratios: '[1., pow(2,1/3.), pow(2,2/3.)]'

# Training schedule
<<<<<<< HEAD
  epochs_nr: 100
  batch_size_train: 1
  batch_size_inference: 1
  lr: 0.00001
=======
  epochs_nr: 10
  batch_size_train: 8
  batch_size_inference: 8
  lr: 0.0005
>>>>>>> fb308cd9
  momentum: 0.9
  gamma: 1.0
  patience: 30
  lr_factor: 0.3
  lr_patience: 30
  training_sample_size: 10000
  validation_sample_size: 1000

# Regularization
  use_batch_norm: 1
  l2_reg_conv: 0.0001
  l2_reg_dense: 0.0
  dropout_conv: 0.1
  dropout_dense: 0.0

# Postprocessing
  classification_threshold: 0.05
  nms_threshold: 0.5<|MERGE_RESOLUTION|>--- conflicted
+++ resolved
@@ -23,18 +23,6 @@
 
 parameters:
 # Data Paths
-<<<<<<< HEAD
-  train_imgs_dir: ''
-  test_imgs_dir: ''
-  annotations_filepath: ''
-  annotations_human_labels_filepath: ''
-  bbox_hierarchy_filepath: ''
-  valid_ids_filepath: ''
-  sample_submission: ''
-  experiment_dir:  ''
-  class_mappings_filepath: ''
-  metadata_filepath: ''
-=======
   train_imgs_dir: /public/datasets/open-images-dataset-v4/bounding-boxes/train
   test_imgs_dir: /public/datasets/open-images-dataset-v4/bounding-boxes/test_challenge_2018
   annotations_filepath: /public/challenges/google-ai-open-images-object-detection-track/annotations/challenge-2018-train-annotations-bbox.csv
@@ -45,7 +33,6 @@
   sample_submission: /public/challenges/google-ai-open-images-object-detection-track/sample_submission.csv
   experiment_dir:  /output/experiment
   clone_experiment_dir_from: '' #When running eval specify this as for example /input/GAI-14/output/experiment
->>>>>>> fb308cd9
 
   # Execution
   clean_experiment_directory_before_training: 1
@@ -82,17 +69,10 @@
   scale_ratios: '[1., pow(2,1/3.), pow(2,2/3.)]'
 
 # Training schedule
-<<<<<<< HEAD
   epochs_nr: 100
-  batch_size_train: 1
-  batch_size_inference: 1
-  lr: 0.00001
-=======
-  epochs_nr: 10
   batch_size_train: 8
   batch_size_inference: 8
-  lr: 0.0005
->>>>>>> fb308cd9
+  lr: 0.00001
   momentum: 0.9
   gamma: 1.0
   patience: 30
