--- conflicted
+++ resolved
@@ -1,122 +1,102 @@
 from functools import partial
 
 from steppy.base import IdentityOperation
+from steppy.adapter import Adapter, E
 
 from .loaders import ImageDetectionLoader
 from .steppy.base import Step
-<<<<<<< HEAD
-from .models import BaseRetina
+from .models import Retina
 from .preprocessing import GoogleAiLabelEncoder, GoogleAiLabelDecoder
-=======
-from .models import Retina
->>>>>>> f21db379
 
 
 def retinanet(config, train_mode):
-    save_output = False
-    load_saved_output = False
+    persist_output = False
+    load_persisted_output = False
 
     loader, label_encoder = preprocessing_generator(config, is_train=train_mode)
 
     retinanet = Step(name='retinanet',
                      transformer=Retina(**config.retinanet, train_mode=train_mode),
-                     input_data=['callback_input'],
                      input_steps=[loader],
                      cache_dirpath=config.env.cache_dirpath,
-                     save_output=save_output,
+                     persist_output=persist_output,
                      is_trainable=True,
-                     load_saved_output=load_saved_output)
+                     load_persisted_output=load_persisted_output)
 
-<<<<<<< HEAD
-    postprocessor = postprocessing(retinanet, label_encoder, config, save_output=save_output)
-=======
     if train_mode:
         return retinanet
 
-    postprocessor = postprocessing(retinanet, config, save_output=save_output)
->>>>>>> f21db379
+    postprocessor = postprocessing(retinanet, label_encoder, config)
 
     output = Step(name='output',
                   transformer=IdentityOperation(),
                   input_steps=[postprocessor],
-                  adapter={'y_pred': ([(postprocessor.name, 'postprocessed_images')]),
-                           },
+                  adapter=Adapter({'y_pred': E(postprocessor.name, 'postprocessed_images')}),
                   cache_dirpath=config.env.cache_dirpath,
-                  save_output=save_output, load_saved_output=load_saved_output)
+                  persist_output=persist_output,
+                  load_persisted_output=load_persisted_output)
     return output
 
 
 def preprocessing_generator(config, is_train):
-<<<<<<< HEAD
-    if config.execution.loader_mode == 'crop_and_pad':
-        Loader = loaders.DetectionLoader
-    elif config.execution.loader_mode == 'resize':
-        Loader = loaders.DetectionLoader
-    else:
-        raise NotImplementedError('only crop_and_pad and resize options available')
-
     label_encoder = Step(name='label_encoder',
-                         transformer=GoogleAiLabelEncoder(),
+                         transformer=GoogleAiLabelEncoder(**config.label_encoder),
                          input_data=['metadata'],
-                         adapter={'annotations': ([('metadata', 'annotations')]),
-                                  'annotations_human_labels': ([('metadata', 'annotations_human_labels')]),
-                                  },
+                         adapter=Adapter({'annotations': E('metadata', 'annotations'),
+                                          'annotations_human_labels': E('metadata', 'annotations_human_labels')
+                                          }),
+                         is_trainable=True,
                          cache_dirpath=config.env.cache_dirpath)
 
     if is_train:
         loader = Step(name='loader',
-                      transformer=Loader(**config.loader),
-                      input_data=['input', 'callback_input'],
+                      transformer=ImageDetectionLoader(train_mode=True, **config.loader),
+                      input_data=['input', 'validation_input'],
                       input_steps=[label_encoder],
-                      adapter={'X': ([('input', 'img_ids')]),
-                               'annotations': ([(label_encoder.name, 'annotations')]),
-                               'annotations_human_labels': ([(label_encoder.name, 'annotations_human_labels')]),
-                               'X_valid': ([('callback_input', 'valid_img_ids')]),
-=======
-    if is_train:
-        loader = Step(name='loader',
-                      transformer=ImageDetectionLoader(train_mode=True, **config.loader),
-                      input_data=['input', 'validation_input', 'metadata'],
-                      adapter={'X': ([('input', 'img_ids')]),
-                               'y': ([('metadata', 'annotations')]),
-                               'X_valid': ([('validation_input', 'valid_img_ids')]),
-                               'y_valid': ([('metadata', 'annotations')])
->>>>>>> f21db379
-                               },
+                      adapter=Adapter({'X': E('input', 'img_ids'),
+                                       'y': E(label_encoder.name, 'annotations'),
+                                       'X_valid': E('validation_input', 'valid_img_ids'),
+                                       'y_valid': E(label_encoder.name, 'annotations')
+                                       }),
                       cache_dirpath=config.env.cache_dirpath)
+
+        #
+        # loader = Step(name='loader',
+        #               transformer=ImageDetectionLoader(train_mode=True, **config.loader),
+        #               input_data=['input', 'validation_input'],
+        #               input_steps=[label_encoder],
+        #               adapter={'train_ids': ([('input', 'img_ids')]),
+        #                        'valid_ids': ([('validation_input', 'valid_img_ids')]),
+        #                        'annotations': ([(label_encoder.name, 'annotations')]),
+        #                        'annotations_human_labels': ([(label_encoder.name, 'annotations_human_labels')]),
+        #                        },
+        #               cache_dirpath=config.env.cache_dirpath)
+
     else:
         loader = Step(name='loader',
-<<<<<<< HEAD
-                      transformer=Loader(**config.loader),
-                      input_data=['input'],
-                      adapter={'X': ([('input', 'img_ids')]),
-                               'annotations': None,
-                               'annotations_human_labels': None,
-                               'X_valid': None,
-=======
                       transformer=ImageDetectionLoader(train_mode=False, **config.loader),
                       input_data=['specs'],
-                      adapter={'X': ([('input', 'img_ids')]),
-                               'y': ([('metadata', 'annotations')])
->>>>>>> f21db379
-                               },
+                      input_steps=[label_encoder],
+                      adapter=Adapter({'X': E('input', 'img_ids'),
+                                       'y': E(label_encoder.name, 'annotations')
+                                       }),
                       cache_dirpath=config.env.cache_dirpath)
     return loader, label_encoder
 
 
-def postprocessing(model, label_encoder, config, **kwargs):
-    decoder = Step(name='decoder',
-                   transformer=GoogleAiLabelDecoder(label_encoder),
-                   input_steps=[model],
-                   cache_dirpath=config.env.cache_dirpath, **kwargs)
+def postprocessing(model, label_encoder, config):
+    label_decoder = Step(name='label_decoder',
+                         transformer=GoogleAiLabelDecoder(label_encoder.transformer),
+                         input_steps=[model],
+                         cache_dirpath=config.env.cache_dirpath)
 
     postprocessor = Step(name='postprocessor',
                          transformer=IdentityOperation(),
-                         input_steps=[model, decoder],
-                         adapter={'predictions': ([('model', 'predictions')]),
-                                  'label_mapping': ([('decoder', 'label_mapping')]),
-                                  },
-                         cache_dirpath=config.env.cache_dirpath, **kwargs)
+                         input_steps=[model, label_decoder],
+                         adapter=Adapter({'predictions': E('model', 'predictions'),
+                                          'label_mapping': E('decoder', 'label_mapping'),
+                                          }),
+                         cache_dirpath=config.env.cache_dirpath)
     return postprocessor
 
 
