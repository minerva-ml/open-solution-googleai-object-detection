import os

from attrdict import AttrDict

from .utils import NeptuneContext

neptune_ctx = NeptuneContext()
params = neptune_ctx.params
ctx = neptune_ctx.ctx

ID_COLUMN = 'ImageID'
LABEL_COLUMN = 'LabelName'
SEED = 1234
MEAN = [0.485, 0.456, 0.406]
STD = [0.229, 0.224, 0.225]

GLOBAL_CONFIG = {'exp_root': params.experiment_dir,
                 'load_in_memory': params.load_in_memory,
                 'num_workers': params.num_workers,
                 'img_H-W': (params.image_h, params.image_w),
                 'batch_size_train': params.batch_size_train,
                 'batch_size_inference': params.batch_size_inference,
                 'loader_mode': params.loader_mode,
                 'stream_mode': params.stream_mode
                 }

SOLUTION_CONFIG = AttrDict({
    'env': {'cache_dirpath': params.experiment_dir},
    'execution': GLOBAL_CONFIG,

    'label_encoder': {'colname': LABEL_COLUMN
                      },
    'loader': {'dataset_params': {'h': params.image_h,
                                  'w': params.image_w,
                                  'pad_method': params.pad_method,
                                  'images_dir': None,
                                  'sample_size': params.training_sample_size
                                  },
               'loader_params': {'training': {'batch_size': params.batch_size_train,
                                              'num_workers': params.num_workers,
                                              'pin_memory': params.pin_memory
                                              },
                                 'inference': {'batch_size': params.batch_size_inference,
                                               'shuffle': False,
                                               'num_workers': params.num_workers,
                                               'pin_memory': params.pin_memory
                                               },
                                 },
               },

    'retinanet': {
        'architecture_config': {'model_params': {'encoder_depth': params.encoder_depth,
                                                 'num_classes': params.num_classes,
                                                 'pretrained': params.pretrained
                                                 },
                                'optimizer_params': {'lr': params.lr,
                                                     },
                                'regularizer_params': {'regularize': True,
                                                       'weight_decay_conv2d': params.l2_reg_conv,
                                                       },
                                'weights_init': {'function': 'he',
                                                 }
                                },
        'training_config': {'epochs': params.epochs_nr,
                            },
        'callbacks_config': {
            'model_checkpoint': {
                'filepath': os.path.join(GLOBAL_CONFIG['exp_root'], 'checkpoints', 'unet', 'best.torch'),
                'epoch_every': 1,
                'minimize': not params.validate_with_map
            },
            'exp_lr_scheduler': {'gamma': params.gamma,
                                 'epoch_every': 1},
            'plateau_lr_scheduler': {'lr_factor': params.lr_factor,
                                     'lr_patience': params.lr_patience,
                                     'epoch_every': 1},
            'training_monitor': {'batch_every': 1,
                                 'epoch_every': 1},
            'experiment_timing': {'batch_every': 10,
                                  'epoch_every': 1},
            'validation_monitor': {
                'epoch_every': 1,
                # 'data_dir': params.train_imgs_dir,
                # 'validate_with_map': params.validate_with_map,
                # 'small_annotations_size': params.small_annotations_size,
            },
            'neptune_monitor': {'model_name': 'unet',
                                # 'image_nr': 16,
                                # 'image_resize': 0.2,
                                # 'outputs_to_plot': params.unet_outputs_to_plot
                                },
            'early_stopping': {'patience': params.patience,
                               'minimize': not params.validate_with_map
                               },
        },
    },
    'postprocessing': {
        'prediction_formatter': {
<<<<<<< HEAD
            'image_size': (256, 256),
        },
        'data_decoder': {
            'input_size': (params.image_h, params.image_w)
=======
            'image_size': (params.image_h, params.image_w)
>>>>>>> 395f18be
        }
    },
})<|MERGE_RESOLUTION|>--- conflicted
+++ resolved
@@ -11,12 +11,15 @@
 ID_COLUMN = 'ImageID'
 LABEL_COLUMN = 'LabelName'
 SEED = 1234
+CATEGORY_IDS = [None, 100]
+CATEGORY_LAYERS = [1, 19]
 MEAN = [0.485, 0.456, 0.406]
 STD = [0.229, 0.224, 0.225]
 
 GLOBAL_CONFIG = {'exp_root': params.experiment_dir,
                  'load_in_memory': params.load_in_memory,
                  'num_workers': params.num_workers,
+                 'num_classes': 2,
                  'img_H-W': (params.image_h, params.image_w),
                  'batch_size_train': params.batch_size_train,
                  'batch_size_inference': params.batch_size_inference,
@@ -30,7 +33,9 @@
 
     'label_encoder': {'colname': LABEL_COLUMN
                       },
-    'loader': {'dataset_params': {'h': params.image_h,
+    'loader': {'dataset_params': {'h_pad': params.h_pad,
+                                  'w_pad': params.w_pad,
+                                  'h': params.image_h,
                                   'w': params.image_w,
                                   'pad_method': params.pad_method,
                                   'images_dir': None,
@@ -49,7 +54,17 @@
                },
 
     'retinanet': {
-        'architecture_config': {'model_params': {'encoder_depth': params.encoder_depth,
+        'architecture_config': {'model_params': {'n_filters': params.n_filters,
+                                                 'conv_kernel': params.conv_kernel,
+                                                 'pool_kernel': params.pool_kernel,
+                                                 'pool_stride': params.pool_stride,
+                                                 'repeat_blocks': params.repeat_blocks,
+                                                 'batch_norm': params.use_batch_norm,
+                                                 'dropout': params.dropout_conv,
+                                                 'in_channels': params.image_channels,
+                                                 'out_channels': params.channels_per_output,
+                                                 'nr_outputs': params.nr_unet_outputs,
+                                                 'encoder_depth': params.encoder_depth,
                                                  'num_classes': params.num_classes,
                                                  'pretrained': params.pretrained
                                                  },
@@ -96,14 +111,7 @@
     },
     'postprocessing': {
         'prediction_formatter': {
-<<<<<<< HEAD
-            'image_size': (256, 256),
-        },
-        'data_decoder': {
-            'input_size': (params.image_h, params.image_w)
-=======
             'image_size': (params.image_h, params.image_w)
->>>>>>> 395f18be
         }
     },
 })