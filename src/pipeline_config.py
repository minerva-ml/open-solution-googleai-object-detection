import os

from attrdict import AttrDict

from .utils import NeptuneContext

neptune_ctx = NeptuneContext()
params = neptune_ctx.params
ctx = neptune_ctx.ctx

ID_COLUMN = 'ImageID'
LABEL_COLUMN = 'LabelName'
SEED = 1234
CATEGORY_IDS = [None, 100]
CATEGORY_LAYERS = [1, 19]
MEAN = [0.485, 0.456, 0.406]
STD = [0.229, 0.224, 0.225]

GLOBAL_CONFIG = {'exp_root': params.experiment_dir,
                 'load_in_memory': params.load_in_memory,
                 'num_workers': params.num_workers,
                 'num_classes': 2,
                 'img_H-W': (params.image_h, params.image_w),
                 'batch_size_train': params.batch_size_train,
                 'batch_size_inference': params.batch_size_inference,
                 'loader_mode': params.loader_mode,
                 'stream_mode': params.stream_mode
                 }

SOLUTION_CONFIG = AttrDict({
    'env': {'cache_dirpath': params.experiment_dir},
    'execution': GLOBAL_CONFIG,

    'label_encoder': {'colname': LABEL_COLUMN
                      },
    'loader': {'dataset_params': {'h_pad': params.h_pad,
                                  'w_pad': params.w_pad,
                                  'h': params.image_h,
                                  'w': params.image_w,
                                  'pad_method': params.pad_method,
<<<<<<< HEAD
                                  'images_dir': params.train_imgs_dir,
                                  'sample_size': params.training_sample_size
=======
                                  'images_dir': None
>>>>>>> 21523030
                                  },
               'loader_params': {'training': {'batch_size': params.batch_size_train,
                                              'num_workers': params.num_workers,
                                              'pin_memory': params.pin_memory
                                              },
                                 'inference': {'batch_size': params.batch_size_inference,
                                               'shuffle': False,
                                               'num_workers': params.num_workers,
                                               'pin_memory': params.pin_memory
                                               },
                                 },
               },

    'retinanet': {
        'architecture_config': {'model_params': {'n_filters': params.n_filters,
                                                 'conv_kernel': params.conv_kernel,
                                                 'pool_kernel': params.pool_kernel,
                                                 'pool_stride': params.pool_stride,
                                                 'repeat_blocks': params.repeat_blocks,
                                                 'batch_norm': params.use_batch_norm,
                                                 'dropout': params.dropout_conv,
                                                 'in_channels': params.image_channels,
                                                 'out_channels': params.channels_per_output,
                                                 'nr_outputs': params.nr_unet_outputs,
                                                 'encoder_depth': params.encoder_depth,
                                                 'num_classes': params.num_classes,
                                                 'pretrained': params.pretrained
                                                 },
                                'optimizer_params': {'lr': params.lr,
                                                     },
                                'regularizer_params': {'regularize': True,
                                                       'weight_decay_conv2d': params.l2_reg_conv,
                                                       },
                                'weights_init': {'function': 'he',
                                                 }
                                },
        'training_config': {'epochs': params.epochs_nr,
                            },
        'callbacks_config': {
            'model_checkpoint': {
                'filepath': os.path.join(GLOBAL_CONFIG['exp_root'], 'checkpoints', 'unet', 'best.torch'),
                'epoch_every': 1,
                'minimize': not params.validate_with_map
            },
            'exp_lr_scheduler': {'gamma': params.gamma,
                                 'epoch_every': 1},
            'plateau_lr_scheduler': {'lr_factor': params.lr_factor,
                                     'lr_patience': params.lr_patience,
                                     'epoch_every': 1},
            'training_monitor': {'batch_every': 1,
                                 'epoch_every': 1},
            'experiment_timing': {'batch_every': 10,
                                  'epoch_every': 1},
            'validation_monitor': {
                'epoch_every': 1,
                'data_dir': params.train_imgs_dir,
                'validate_with_map': params.validate_with_map,
                'small_annotations_size': params.small_annotations_size,
            },
            'neptune_monitor': {'model_name': 'unet',
                                'image_nr': 16,
                                'image_resize': 0.2,
                                'outputs_to_plot': params.unet_outputs_to_plot},
            'early_stopping': {'patience': params.patience,
                               'minimize': not params.validate_with_map},
        },
    },
    'postprocessing': {
        'prediction_formatter': {
            'image_size': (256, 256)
        }
    },
})<|MERGE_RESOLUTION|>--- conflicted
+++ resolved
@@ -38,12 +38,8 @@
                                   'h': params.image_h,
                                   'w': params.image_w,
                                   'pad_method': params.pad_method,
-<<<<<<< HEAD
-                                  'images_dir': params.train_imgs_dir,
+                                  'images_dir': None,
                                   'sample_size': params.training_sample_size
-=======
-                                  'images_dir': None
->>>>>>> 21523030
                                   },
                'loader_params': {'training': {'batch_size': params.batch_size_train,
                                               'num_workers': params.num_workers,
