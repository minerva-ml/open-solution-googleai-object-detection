--- conflicted
+++ resolved
@@ -162,12 +162,8 @@
                                    target_encoder=self.target_encoder,
                                    train_mode=False,
                                    image_transform=self.image_transform)
+
             datagen = DataLoader(dataset, **loader_params)
-
-<<<<<<< HEAD
-=======
-            datagen = DataLoader(dataset, **loader_params)
->>>>>>> ed211267
         steps = len(datagen)
         return datagen, steps
 
