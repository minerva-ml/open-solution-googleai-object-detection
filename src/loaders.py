<<<<<<< HEAD
=======
import os
import torch
from attrdict import AttrDict
from sklearn.externals import joblib
from torch.utils.data import Dataset, DataLoader
from torch.utils.data.sampler import Sampler
from PIL import Image
>>>>>>> f21db379
from steppy.base import BaseTransformer

from .retinanet import DataEncoder

<<<<<<< HEAD
class DetectionLoader(BaseTransformer):
    def __init__(self, **kwargs):
        super().__init__(**kwargs)
=======

class RandomSubsetSampler(Sampler):
    def __init__(self, data_size, subset_size):
        super().__init__()
        self.data_size = data_size
        self.subset_size = subset_size

    def __iter__(self):
        return iter(torch.randperm(self.data_size)[:self.subset_size].long())

    def __len__(self):
        return self.subset_size


class ImageDetectionDataset(Dataset):
    def __init__(self, X, y, labels, images_dir, encoder, train_mode):
        super().__init__()
        self.X = X
        if y is not None:
            self.y = y
            self.labels = labels
        else:
            self.y = None
            self.labels = None
        self.images_dir = images_dir
        self.encoder = encoder
        self.train_mode = train_mode

    def __len__(self):
        return self.X.shape[0]

    def __getitem__(self, index):

        Xi = self.load_from_disk(index)

        if self.y is not None:
            yi = self.load_target(index, Xi.size)
            return Xi, yi
        else:
            return Xi

    def load_from_disk(self, index):
        imgId = self.X[index]
        img_path = os.path.join(self.images_dir, imgId + '.png')
        return self.load_from_disk(img_path)

    def load_image(self, img_filepath, grayscale=False):
        image = Image.open(img_filepath, 'r')
        if not grayscale:
            image = image.convert('RGB')
        else:
            image = image.convert('L')
        return image

    def load_target(self, index, img_shape):
        imgId = self.X[index]
        boxes_rows = self.y.query('ImageID == {}'.format(imgId))
        return self.get_boxes_and_labels(boxes_rows, img_shape)

    def get_boxes_and_labels(self, boxes_rows, img_shape):
        boxes, labels = [], []
        h, w = img_shape
        for box_row in boxes_rows:
            x_min = box_row['XMin'].values[0] * h
            x_max = box_row['XMax'].values[0] * h
            y_min = box_row['YMin'].values[0] * w
            y_max = box_row['YMax'].values[0] * w
            label = box_row['LabelName'].values[0]
            boxes.append([x_min, y_min, x_max, y_max])
            labels.append(label)
        return torch.FloatTensor(boxes), torch.LongTensor(labels)

    def collate_fn(self, batch):
        """Encode targets.

        Args:
          batch: (list) of images, bbox_targets, clf_targets.

        Returns:
          images, stacked bbox_targets, stacked clf_targets.
        """
        imgs = [x[0] for x in batch]
        boxes = [x[1] for x in batch]
        labels = [x[2] for x in batch]

        inputs = torch.stack(imgs)
        bbox_targets, clf_targets = [], []
        for i in range(len(imgs)):
            bbox_target, clf_target = self.encoder.encode(boxes[i], labels[i], input_size=inputs.size()[2:])
            bbox_targets.append(bbox_target)
            clf_targets.append(clf_target)
        return inputs, torch.stack(bbox_targets), torch.stack(clf_targets)


class ImageDetectionLoader(BaseTransformer):
    def __init__(self, train_mode, loader_params, dataset_params):
        super().__init__()
        self.train_mode = train_mode
        self.loader_params = AttrDict(loader_params)
        self.dataset_params = AttrDict(dataset_params)

        self.encoder = DataEncoder()
        self.dataset = ImageDetectionDataset

    def transform(self, X, y, labels=None, X_valid=None, y_valid=None):
        if self.train_mode and y is not None:
            flow, steps = self.get_datagen(X, y, labels, True, self.loader_params.training)
        else:
            flow, steps = self.get_datagen(X, None, labels, False, self.loader_params.inference)

        if X_valid is not None and y_valid is not None:
            valid_flow, valid_steps = self.get_datagen(X_valid, y_valid, labels, False, self.loader_params.inference)
        else:
            valid_flow = None
            valid_steps = None
        return {'datagen': (flow, steps),
                'validation_datagen': (valid_flow, valid_steps)}

    def get_datagen(self, X, y, labels, train_mode, loader_params):
        if train_mode:
            dataset = self.dataset(X, y,
                                   labels=labels,
                                   images_dir=self.dataset_params.images_dir,
                                   encoder=self.encoder,
                                   train_mode=True)

            datagen = DataLoader(dataset, **loader_params,
                                 sampler=RandomSubsetSampler(len(dataset), self.loader_params.training.subset_size),
                                 collate_fn=dataset.collate_fn)
        else:
            dataset = self.dataset(X, y,
                                   labels=labels,
                                   images_dir=self.dataset_params.images_dir,
                                   encoder=self.encoder,
                                   train_mode=False)

            datagen = DataLoader(dataset, **loader_params,
                                 collate_fn=dataset.collate_fn)
        steps = len(datagen)
        return datagen, steps

    def load(self, filepath):
        params = joblib.load(filepath)
        self.loader_params = params['loader_params']
        return self

    def save(self, filepath):
        params = {'loader_params': self.loader_params}
        joblib.dump(params, filepath)
>>>>>>> f21db379
<|MERGE_RESOLUTION|>--- conflicted
+++ resolved
@@ -1,5 +1,3 @@
-<<<<<<< HEAD
-=======
 import os
 import torch
 from attrdict import AttrDict
@@ -7,16 +5,10 @@
 from torch.utils.data import Dataset, DataLoader
 from torch.utils.data.sampler import Sampler
 from PIL import Image
->>>>>>> f21db379
 from steppy.base import BaseTransformer
 
 from .retinanet import DataEncoder
 
-<<<<<<< HEAD
-class DetectionLoader(BaseTransformer):
-    def __init__(self, **kwargs):
-        super().__init__(**kwargs)
-=======
 
 class RandomSubsetSampler(Sampler):
     def __init__(self, data_size, subset_size):
@@ -165,5 +157,4 @@
 
     def save(self, filepath):
         params = {'loader_params': self.loader_params}
-        joblib.dump(params, filepath)
->>>>>>> f21db379
+        joblib.dump(params, filepath)