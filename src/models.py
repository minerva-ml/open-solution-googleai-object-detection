<<<<<<< HEAD
from toolkit.pytorch_transformers.models import Model


class BaseRetina(Model):
    def __init__(self, **kwargs):
        super().__init__(**kwargs)
=======
import torch
from torch.autograd import Variable
from torch import optim

from .steppy.pytorch.callbacks import CallbackList, TrainingMonitor, ModelCheckpoint, \
    ExperimentTiming, ExponentialLRScheduler, EarlyStopping, NeptuneMonitor, ValidationMonitor
from .steppy.pytorch.models import Model

from .retinanet import RetinaNet, RetinaLoss


class Retina(Model):
    def __init__(self, architecture_config, training_config, callbacks_config, train_mode=False):
        """
        """
        super().__init__(architecture_config, training_config, callbacks_config)
        self.train_mode = train_mode
        self.encoder_depth = self.architecture_config['model_params']['encoder_depth']
        self.num_classes = self.architecture_config['model_params']['num_classes']
        self.pretrained = self.architecture_config['model_params']['pretrained']
        self.set_model()
        self.weight_regularization = weight_regularization
        self.optimizer = optim.Adam(self.weight_regularization(self.model, **architecture_config['regularizer_params']),
                                    **architecture_config['optimizer_params'])
        self.loss_function = [('FocalLoss', RetinaLoss(num_classes=self.num_classes), 1.0)]
        self.callbacks = callbacks(self.callbacks_config)

    def transform(self, datagen, *args, **kwargs):
        if self.train_mode:
            return self

        self.model.eval()

        batch_gen, steps = datagen
        boxes = []
        labels = []
        for batch_id, data in enumerate(batch_gen):
            if isinstance(data, list):
                X = data[0]
            else:
                X = data

            if torch.cuda.is_available():
                X = Variable(X, volatile=True).cuda()
            else:
                X = Variable(X, volatile=True)

            boxes_batch, labels_batch = self.model(X)
            boxes.extend([box for box in boxes_batch])
            labels.extend([label for label in labels_batch])
            if batch_id == steps:
                break
        self.model.train()
        outputs = {'boxes_prediction': boxes,
                   'labels_prediction': labels}
        return outputs

    def set_model(self):
        self.model = RetinaNet(encoder_depth=self.encoder_depth,
                               num_classes=self.num_classes,
                               pretrained_encoder=self.pretrained)

    def _initialize_model_weights(self):
        # TODO: implement weights initialization from Retina paper
        self.model.freeze_bn()


def weight_regularization(model, regularize, weight_decay_conv2d):
    if regularize:
        parameter_list = [{'params': model.parameters(), 'weight_decay': weight_decay_conv2d}]
    else:
        parameter_list = [model.parameters()]
    return parameter_list


def callbacks(callbacks_config):
    experiment_timing = ExperimentTiming(**callbacks_config['experiment_timing'])
    model_checkpoints = ModelCheckpoint(**callbacks_config['model_checkpoint'])
    lr_scheduler = ExponentialLRScheduler(**callbacks_config['exp_lr_scheduler'])
    training_monitor = TrainingMonitor(**callbacks_config['training_monitor'])
    validation_monitor = ValidationMonitor(**callbacks_config['validation_monitor'])
    neptune_monitor = NeptuneMonitor(**callbacks_config['neptune_monitor'])
    early_stopping = EarlyStopping(**callbacks_config['early_stopping'])

    return CallbackList(
        callbacks=[experiment_timing, training_monitor, validation_monitor,
                   model_checkpoints, lr_scheduler, early_stopping, neptune_monitor,
                   ])
>>>>>>> f21db379
<|MERGE_RESOLUTION|>--- conflicted
+++ resolved
@@ -1,19 +1,11 @@
-<<<<<<< HEAD
-from toolkit.pytorch_transformers.models import Model
-
-
-class BaseRetina(Model):
-    def __init__(self, **kwargs):
-        super().__init__(**kwargs)
-=======
 import torch
 from torch.autograd import Variable
 from torch import optim
+from toolkit.pytorch_transformers.models import Model
+from toolkit.pytorch_transformers.callbacks import CallbackList, TrainingMonitor, ModelCheckpoint, \
+    ExperimentTiming, ExponentialLRScheduler, EarlyStopping
 
-from .steppy.pytorch.callbacks import CallbackList, TrainingMonitor, ModelCheckpoint, \
-    ExperimentTiming, ExponentialLRScheduler, EarlyStopping, NeptuneMonitor, ValidationMonitor
-from .steppy.pytorch.models import Model
-
+from .callbacks import NeptuneMonitorDetection, ValidationMonitorDetection
 from .retinanet import RetinaNet, RetinaLoss
 
 
@@ -86,12 +78,11 @@
     model_checkpoints = ModelCheckpoint(**callbacks_config['model_checkpoint'])
     lr_scheduler = ExponentialLRScheduler(**callbacks_config['exp_lr_scheduler'])
     training_monitor = TrainingMonitor(**callbacks_config['training_monitor'])
-    validation_monitor = ValidationMonitor(**callbacks_config['validation_monitor'])
-    neptune_monitor = NeptuneMonitor(**callbacks_config['neptune_monitor'])
+    validation_monitor = ValidationMonitorDetection(**callbacks_config['validation_monitor'])
+    neptune_monitor = NeptuneMonitorDetection(**callbacks_config['neptune_monitor'])
     early_stopping = EarlyStopping(**callbacks_config['early_stopping'])
 
     return CallbackList(
         callbacks=[experiment_timing, training_monitor, validation_monitor,
                    model_checkpoints, lr_scheduler, early_stopping, neptune_monitor,
-                   ])
->>>>>>> f21db379
+                   ])