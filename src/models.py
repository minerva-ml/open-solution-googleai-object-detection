import torch
from torch.autograd import Variable
from torch import optim
from toolkit.pytorch_transformers.models import Model
from toolkit.pytorch_transformers.callbacks import CallbackList, TrainingMonitor, ModelCheckpoint, \
    ExperimentTiming, ExponentialLRScheduler, EarlyStopping, NeptuneMonitor, ValidationMonitor

from .parallel import DataParallelCriterion, DataParallelModel as DataParallel
from .callbacks import NeptuneMonitorDetection, ValidationMonitorDetection
from .retinanet import RetinaNet, RetinaLoss


class ModelParallel(Model):
    def fit(self, datagen, validation_datagen=None):
        self._initialize_model_weights()

        self.model = DataParallel(self.model)

        if torch.cuda.is_available():
            self.model = self.model.cuda()

        self.callbacks.set_params(self, validation_datagen=validation_datagen)
        self.callbacks.on_train_begin()

        batch_gen, steps = datagen
        for epoch_id in range(self.training_config['epochs']):
            self.callbacks.on_epoch_begin()
            for batch_id, data in enumerate(batch_gen):
                self.callbacks.on_batch_begin()
                metrics = self._fit_loop(data)
                self.callbacks.on_batch_end(metrics=metrics)
                if batch_id == steps:
                    break
            self.callbacks.on_epoch_end()
            if self.callbacks.training_break():
                break
        self.callbacks.on_train_end()
        return self

    def _fit_loop(self, data):
        X = data[0]
        targets_tensors = data[1:]

        if torch.cuda.is_available():
            X = Variable(X).cuda()
            targets_var = []
            for target_tensor in targets_tensors:
                targets_var.append(Variable(target_tensor).cuda())
        else:
            X = Variable(X)
            targets_var = []
            for target_tensor in targets_tensors:
                targets_var.append(Variable(target_tensor))

        self.optimizer.zero_grad()
        outputs_batch = self.model(X)
        partial_batch_losses = {}

        if len(self.output_names) == 1:
            for (name, loss_function, weight), target in zip(self.loss_function, targets_var):
                batch_loss = loss_function(outputs_batch, target) * weight
        else:
            for (name, loss_function, weight), output, target in zip(self.loss_function, outputs_batch, targets_var):
                partial_batch_losses[name] = loss_function(output, target) * weight
            batch_loss = sum(partial_batch_losses.values())
        partial_batch_losses['sum'] = batch_loss
        batch_loss.backward()
        self.optimizer.step()

        return partial_batch_losses

    def load(self, filepath):
        self.model.eval()

        if not isinstance(self.model, DataParallel):
            self.model = DataParallel(self.model)

        if torch.cuda.is_available():
            self.model.cpu()
            self.model.load_state_dict(torch.load(filepath))
            self.model = self.model.cuda()
        else:
            self.model.load_state_dict(torch.load(filepath, map_location=lambda storage, loc: storage))
        return self


class Retina(ModelParallel):
    def __init__(self, architecture_config, training_config, callbacks_config, train_mode=False):
        """
        """
        super().__init__(architecture_config, training_config, callbacks_config)
        self.train_mode = train_mode
        self.encoder_depth = self.architecture_config['model_params']['encoder_depth']
        self.num_classes = self.architecture_config['model_params']['num_classes']
        self.pretrained = self.architecture_config['model_params']['pretrained']
        self.set_model()
        self.weight_regularization = weight_regularization
        self.optimizer = optim.Adam(self.weight_regularization(self.model, **architecture_config['regularizer_params']),
                                    **architecture_config['optimizer_params'])
        self.loss_function = [('FocalLoss', DataParallelCriterion(RetinaLoss(num_classes=self.num_classes)), 1.0)]
        self.callbacks = callbacks(self.callbacks_config)

    def transform(self, datagen, *args, **kwargs):
        if self.train_mode:
            return self

        self.model.eval()

        batch_gen, steps = datagen
        boxes = []
        labels = []
        for batch_id, data in enumerate(batch_gen):
            if isinstance(data, list):
                X = data[0]
            else:
                X = data

            if torch.cuda.is_available():
                X = Variable(X, volatile=True).cuda()
            else:
                X = Variable(X, volatile=True)

            output = self.model(X)
<<<<<<< HEAD
            boxes_batch, labels_batch = output[:, :, :4], output[:, :, 4:]
=======
            boxes_batch, labels_batch = output[:, :, :4].data.cpu(), output[:, :, 4:].data.cpu()
>>>>>>> ed211267
            boxes.extend([box for box in boxes_batch])
            labels.extend([label for label in labels_batch])

            if batch_id == steps:
                break
        self.model.train()
        outputs = {'box_predictions': boxes,
                   'class_predictions': labels}
        return outputs

    def set_model(self):
        self.model = RetinaNet(encoder_depth=self.encoder_depth,
                               num_classes=self.num_classes,
                               pretrained_encoder=self.pretrained)

    def _initialize_model_weights(self):
        # TODO: implement weights initialization from Retina paper
        self.model.freeze_bn()


def weight_regularization(model, regularize, weight_decay_conv2d):
    if regularize:
        parameter_list = [{'params': model.parameters(), 'weight_decay': weight_decay_conv2d}]
    else:
        parameter_list = [model.parameters()]
    return parameter_list


def callbacks(callbacks_config):
    experiment_timing = ExperimentTiming(**callbacks_config['experiment_timing'])
    model_checkpoints = ModelCheckpoint(**callbacks_config['model_checkpoint'])
    lr_scheduler = ExponentialLRScheduler(**callbacks_config['exp_lr_scheduler'])
    training_monitor = TrainingMonitor(**callbacks_config['training_monitor'])
    # validation_monitor = ValidationMonitorDetection(**callbacks_config['validation_monitor'])
    # neptune_monitor = NeptuneMonitorDetection(**callbacks_config['neptune_monitor'])
    validation_monitor = ValidationMonitor(**callbacks_config['validation_monitor'])
    neptune_monitor = NeptuneMonitor(**callbacks_config['neptune_monitor'])
    early_stopping = EarlyStopping(**callbacks_config['early_stopping'])

    return CallbackList(
        callbacks=[experiment_timing, training_monitor, #validation_monitor,
                   model_checkpoints, lr_scheduler, early_stopping, neptune_monitor,
                   ])<|MERGE_RESOLUTION|>--- conflicted
+++ resolved
@@ -121,14 +121,9 @@
                 X = Variable(X, volatile=True)
 
             output = self.model(X)
-<<<<<<< HEAD
-            boxes_batch, labels_batch = output[:, :, :4], output[:, :, 4:]
-=======
             boxes_batch, labels_batch = output[:, :, :4].data.cpu(), output[:, :, 4:].data.cpu()
->>>>>>> ed211267
             boxes.extend([box for box in boxes_batch])
             labels.extend([label for label in labels_batch])
-
             if batch_id == steps:
                 break
         self.model.train()
