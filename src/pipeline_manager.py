import os
import shutil

import pandas as pd
from deepsense import neptune
import json
from pycocotools.coco import COCO

from .pipeline_config import SOLUTION_CONFIG, SEED, ID_COLUMN
from .pipelines import PIPELINES
from .utils import init_logger, read_params, set_seed, get_img_ids_from_folder, map_evaluation, create_annotations, \
    generate_data_frame_chunks, NeptuneContext


class PipelineManager():
    def __init__(self):
        neptune_ctx = NeptuneContext()
        self.params = neptune_ctx.params
        self.ctx = neptune_ctx.ctx
        self.logger = init_logger()
        self.seed = SEED
        set_seed(self.seed)

    def train(self, pipeline_name, dev_mode):
        train(pipeline_name, dev_mode, self.logger, self.params, self.seed)

    def evaluate(self, pipeline_name, dev_mode, chunk_size):
        evaluate(pipeline_name, dev_mode, chunk_size, self.logger, self.params, self.seed, self.ctx)

    def predict(self, pipeline_name, dev_mode, submit_predictions, chunk_size):
        predict(pipeline_name, dev_mode, submit_predictions, chunk_size, self.logger, self.params, self.seed)

    def make_submission(self, submission_filepath):
        make_submission(submission_filepath)


def train(pipeline_name, dev_mode, logger, params, seed):
    logger.info('training')
    if bool(params.overwrite) and os.path.isdir(params.experiment_dir):
        shutil.rmtree(params.experiment_dir)

<<<<<<< HEAD
    (nrows, nrows_valid) = (100, 20) if dev_mode else None
=======
    nrows = 100 if dev_mode else None
    nrows_valid = 20 if dev_mode else None
>>>>>>> f21db379
    annotations = pd.read_csv(params.annotations_filepath, nrows=nrows)
    annotations_human_labels = pd.read_csv(params.annotations_human_verification_filepath, nrows=nrows)

    if params.default_valid_ids:
        valid_ids_data = pd.read_csv(params.valid_ids_filepath, nrows=nrows_valid)
<<<<<<< HEAD
        valid_img_ids = valid_ids_data[ID_COLUMN].tolist()
=======
        valid_img_ids = valid_ids_data[ID_COLUMN].values.tolist()
>>>>>>> f21db379
        train_img_ids = list(set(annotations[ID_COLUMN].unique()) - set(valid_img_ids))
    else:
        raise NotImplementedError

    data = {'input': {'img_ids': train_img_ids
                      },
            'validation_input': {'valid_img_ids': valid_img_ids,
                               },
            'metadata': {'annotations': annotations,
                         'annotations_human_labels': annotations_human_labels
                         }
            }

    pipeline = PIPELINES[pipeline_name]['train'](SOLUTION_CONFIG)
    pipeline.clean_cache()
    pipeline.fit_transform(data)
    pipeline.clean_cache()


def evaluate(pipeline_name, dev_mode, chunk_size, logger, params, seed, ctx):
    logger.info('evaluating')

    nrows = 100 if dev_mode else None
    annotations = pd.read_csv(params.annotations_filepath, nrows=nrows)

    if params.default_valid_ids:
        valid_ids_data = pd.read_csv(params.valid_ids_filepath, nrows=nrows)
        valid_img_ids = valid_ids_data[ID_COLUMN].tolist()
    else:
        raise NotImplementedError

    pipeline = PIPELINES[pipeline_name]['inference'](SOLUTION_CONFIG)
    prediction = generate_prediction(valid_img_ids,
                                     pipeline, logger, CATEGORY_IDS, chunk_size)

    logger.info('Calculating mean average precision')
    mean_average_precision = map_evaluation(annotations, prediction)
    logger.info('MAP on validation is {}'.format(mean_average_precision))
    ctx.channel_send('MAP', 0, mean_average_precision)


def predict(pipeline_name, dev_mode, submit_predictions, chunk_size, logger, params, seed):
    logger.info('predicting')

    n_ids = 100 if dev_mode else None
    test_img_ids = get_img_ids_from_folder(params.test_imgs_dir, n_ids=n_ids)

    pipeline = PIPELINES[pipeline_name]['inference'](SOLUTION_CONFIG)
    prediction = generate_prediction(test_img_ids,
                                     pipeline, logger, CATEGORY_IDS, chunk_size)

    submission = prediction
    submission_filepath = os.path.join(params.experiment_dir, 'submission.json')
    with open(submission_filepath, "w") as fp:
        fp.write(json.dumps(submission))
        logger.info('submission saved to {}'.format(submission_filepath))
        logger.info('submission head \n\n{}'.format(submission[0]))

    if submit_predictions:
        make_submission(submission_filepath)


def make_submission(submission_filepath):
    logger.info('Making Kaggle submit...')
    os.system('kaggle competitions submit -c google-ai-open-images-object-detection-track -f {} -m {}'.format(
        submission_filepath, params.kaggle_message))
    logger.info('Kaggle submit completed')


def generate_prediction(img_ids, pipeline, logger, category_ids, chunk_size):
    if chunk_size is not None:
        return _generate_prediction_in_chunks(img_ids, pipeline, logger, category_ids, chunk_size)
    else:
        return _generate_prediction(img_ids, pipeline, logger, category_ids)


def _generate_prediction(img_ids, pipeline, logger, category_ids):
    data = {'input': {'img_ids': img_ids
                      },
            }

    pipeline.clean_cache()
    output = pipeline.transform(data)
    pipeline.clean_cache()
    y_pred = output['y_pred']

    prediction = create_annotations(img_ids, y_pred, logger, category_ids, CATEGORY_LAYERS)
    return prediction


def _generate_prediction_in_chunks(img_ids, pipeline, logger, category_ids, chunk_size):
    prediction = []
    for img_ids_chunk in generate_data_frame_chunks(img_ids, chunk_size):
        data = {'input': {'img_ids': img_ids_chunk
                          },

                }

        pipeline.clean_cache()
        output = pipeline.transform(data)
        pipeline.clean_cache()
        y_pred = output['y_pred']

        prediction_chunk = create_annotations(img_ids_chunk, y_pred, logger, category_ids, CATEGORY_LAYERS)
        prediction.extend(prediction_chunk)

    return prediction


def _get_scoring_model_data(data_dir, meta, num_training_examples, random_seed):
    annotation_file_path = os.path.join(data_dir, 'train', "annotation.json")
    coco = COCO(annotation_file_path)
    meta = meta.sample(num_training_examples, random_state=random_seed)
    annotations = []
    for image_id in meta['ImageId'].values:
        image_annotations = {}
        for category_id in CATEGORY_IDS:
            annotation_ids = coco.getAnnIds(imgIds=image_id, catIds=category_id)
            category_annotations = coco.loadAnns(annotation_ids)
            image_annotations[category_id] = category_annotations
        annotations.append(image_annotations)
    return meta, annotations<|MERGE_RESOLUTION|>--- conflicted
+++ resolved
@@ -2,67 +2,57 @@
 import shutil
 
 import pandas as pd
-from deepsense import neptune
 import json
 from pycocotools.coco import COCO
 
 from .pipeline_config import SOLUTION_CONFIG, SEED, ID_COLUMN
 from .pipelines import PIPELINES
-from .utils import init_logger, read_params, set_seed, get_img_ids_from_folder, map_evaluation, create_annotations, \
+from .utils import init_logger, set_seed, get_img_ids_from_folder, map_evaluation, create_annotations, \
     generate_data_frame_chunks, NeptuneContext
 
+LOGGER = init_logger()
+CTX = NeptuneContext()
+PARAMS = CTX.params
+set_seed(SEED)
 
-class PipelineManager():
-    def __init__(self):
-        neptune_ctx = NeptuneContext()
-        self.params = neptune_ctx.params
-        self.ctx = neptune_ctx.ctx
-        self.logger = init_logger()
-        self.seed = SEED
-        set_seed(self.seed)
 
+class PipelineManager:
     def train(self, pipeline_name, dev_mode):
-        train(pipeline_name, dev_mode, self.logger, self.params, self.seed)
+        train(pipeline_name, dev_mode)
 
     def evaluate(self, pipeline_name, dev_mode, chunk_size):
-        evaluate(pipeline_name, dev_mode, chunk_size, self.logger, self.params, self.seed, self.ctx)
+        evaluate(pipeline_name, dev_mode, chunk_size)
 
     def predict(self, pipeline_name, dev_mode, submit_predictions, chunk_size):
-        predict(pipeline_name, dev_mode, submit_predictions, chunk_size, self.logger, self.params, self.seed)
+        predict(pipeline_name, dev_mode, submit_predictions, chunk_size)
 
     def make_submission(self, submission_filepath):
         make_submission(submission_filepath)
 
 
-def train(pipeline_name, dev_mode, logger, params, seed):
-    logger.info('training')
-    if bool(params.overwrite) and os.path.isdir(params.experiment_dir):
-        shutil.rmtree(params.experiment_dir)
+def train(pipeline_name, dev_mode):
+    LOGGER.info('training')
+    if bool(PARAMS.clean_experiment_directory_before_training) and os.path.isdir(PARAMS.experiment_dir):
+        shutil.rmtree(PARAMS.experiment_dir)
 
-<<<<<<< HEAD
-    (nrows, nrows_valid) = (100, 20) if dev_mode else None
-=======
-    nrows = 100 if dev_mode else None
-    nrows_valid = 20 if dev_mode else None
->>>>>>> f21db379
-    annotations = pd.read_csv(params.annotations_filepath, nrows=nrows)
-    annotations_human_labels = pd.read_csv(params.annotations_human_verification_filepath, nrows=nrows)
+    annotations = pd.read_csv(PARAMS.annotations_filepath)
+    annotations_human_labels = pd.read_csv(PARAMS.annotations_human_verification_filepath)
 
-    if params.default_valid_ids:
-        valid_ids_data = pd.read_csv(params.valid_ids_filepath, nrows=nrows_valid)
-<<<<<<< HEAD
+    if PARAMS.default_valid_ids:
+        valid_ids_data = pd.read_csv(PARAMS.valid_ids_filepath)
         valid_img_ids = valid_ids_data[ID_COLUMN].tolist()
-=======
-        valid_img_ids = valid_ids_data[ID_COLUMN].values.tolist()
->>>>>>> f21db379
         train_img_ids = list(set(annotations[ID_COLUMN].unique()) - set(valid_img_ids))
     else:
         raise NotImplementedError
 
+    if dev_mode:
+        train_img_ids = train_img_ids[:100]
+        valid_img_ids = valid_img_ids[:20]
+
     data = {'input': {'img_ids': train_img_ids
                       },
             'validation_input': {'valid_img_ids': valid_img_ids,
-                               },
+                                 },
             'metadata': {'annotations': annotations,
                          'annotations_human_labels': annotations_human_labels
                          }
@@ -74,64 +64,64 @@
     pipeline.clean_cache()
 
 
-def evaluate(pipeline_name, dev_mode, chunk_size, logger, params, seed, ctx):
+def evaluate(pipeline_name, dev_mode, chunk_size):
     logger.info('evaluating')
 
-    nrows = 100 if dev_mode else None
-    annotations = pd.read_csv(params.annotations_filepath, nrows=nrows)
+    annotations = pd.read_csv(PARAMS.annotations_filepath)
 
-    if params.default_valid_ids:
-        valid_ids_data = pd.read_csv(params.valid_ids_filepath, nrows=nrows)
+    if PARAMS.default_valid_ids:
+        valid_ids_data = pd.read_csv(PARAMS.valid_ids_filepath)
         valid_img_ids = valid_ids_data[ID_COLUMN].tolist()
     else:
         raise NotImplementedError
 
+    if dev_mode:
+        valid_img_ids = valid_img_ids[:20]
+
     pipeline = PIPELINES[pipeline_name]['inference'](SOLUTION_CONFIG)
-    prediction = generate_prediction(valid_img_ids,
-                                     pipeline, logger, CATEGORY_IDS, chunk_size)
+    prediction = generate_prediction(valid_img_ids, pipeline, chunk_size)
 
-    logger.info('Calculating mean average precision')
+    LOGGER.info('Calculating mean average precision')
     mean_average_precision = map_evaluation(annotations, prediction)
-    logger.info('MAP on validation is {}'.format(mean_average_precision))
+    LOGGER.info('MAP on validation is {}'.format(mean_average_precision))
     ctx.channel_send('MAP', 0, mean_average_precision)
 
 
-def predict(pipeline_name, dev_mode, submit_predictions, chunk_size, logger, params, seed):
-    logger.info('predicting')
+def predict(pipeline_name, dev_mode, submit_predictions, chunk_size):
+    LOGGER.info('predicting')
 
     n_ids = 100 if dev_mode else None
-    test_img_ids = get_img_ids_from_folder(params.test_imgs_dir, n_ids=n_ids)
+    test_img_ids = get_img_ids_from_folder(PARAMS.test_imgs_dir, n_ids=n_ids)
 
     pipeline = PIPELINES[pipeline_name]['inference'](SOLUTION_CONFIG)
-    prediction = generate_prediction(test_img_ids,
-                                     pipeline, logger, CATEGORY_IDS, chunk_size)
+    prediction = generate_prediction(test_img_ids, pipeline, chunk_size)
 
     submission = prediction
-    submission_filepath = os.path.join(params.experiment_dir, 'submission.json')
+    submission_filepath = os.path.join(PARAMS.experiment_dir, 'submission.json')
     with open(submission_filepath, "w") as fp:
         fp.write(json.dumps(submission))
-        logger.info('submission saved to {}'.format(submission_filepath))
-        logger.info('submission head \n\n{}'.format(submission[0]))
+        LOGGER.info('submission saved to {}'.format(submission_filepath))
+        LOGGER.info('submission head \n\n{}'.format(submission[0]))
 
     if submit_predictions:
         make_submission(submission_filepath)
 
 
 def make_submission(submission_filepath):
-    logger.info('Making Kaggle submit...')
-    os.system('kaggle competitions submit -c google-ai-open-images-object-detection-track -f {} -m {}'.format(
-        submission_filepath, params.kaggle_message))
-    logger.info('Kaggle submit completed')
+    LOGGER.info('Making Kaggle submit...')
+    os.system(
+        'kaggle competitions submit -c google-ai-open-images-object-detection-track -f {}'.format(submission_filepath))
+    LOGGER.info('Kaggle submit completed')
 
 
-def generate_prediction(img_ids, pipeline, logger, category_ids, chunk_size):
+def generate_prediction(img_ids, pipeline, chunk_size):
     if chunk_size is not None:
-        return _generate_prediction_in_chunks(img_ids, pipeline, logger, category_ids, chunk_size)
+        return _generate_prediction_in_chunks(img_ids, pipeline, chunk_size)
     else:
-        return _generate_prediction(img_ids, pipeline, logger, category_ids)
+        return _generate_prediction(img_ids, pipeline)
 
 
-def _generate_prediction(img_ids, pipeline, logger, category_ids):
+def _generate_prediction(img_ids, pipeline):
     data = {'input': {'img_ids': img_ids
                       },
             }
@@ -141,11 +131,11 @@
     pipeline.clean_cache()
     y_pred = output['y_pred']
 
-    prediction = create_annotations(img_ids, y_pred, logger, category_ids, CATEGORY_LAYERS)
+    prediction = create_annotations(img_ids, y_pred)
     return prediction
 
 
-def _generate_prediction_in_chunks(img_ids, pipeline, logger, category_ids, chunk_size):
+def _generate_prediction_in_chunks(img_ids, pipeline, chunk_size):
     prediction = []
     for img_ids_chunk in generate_data_frame_chunks(img_ids, chunk_size):
         data = {'input': {'img_ids': img_ids_chunk
@@ -158,7 +148,7 @@
         pipeline.clean_cache()
         y_pred = output['y_pred']
 
-        prediction_chunk = create_annotations(img_ids_chunk, y_pred, logger, category_ids, CATEGORY_LAYERS)
+        prediction_chunk = create_annotations(img_ids_chunk, y_pred)
         prediction.extend(prediction_chunk)
 
     return prediction
