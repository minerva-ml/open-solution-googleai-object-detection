import json
import logging
import math
import os
import ntpath
import random
import sys
import time
from itertools import chain
from collections import defaultdict, Iterable

import glob
from deepsense import neptune
import numpy as np
import pandas as pd
import torch
import yaml
import imgaug as ia
from PIL import Image
from attrdict import AttrDict
from pycocotools import mask as cocomask
from pycocotools.coco import COCO
from tqdm import tqdm
from scipy import ndimage as ndi
from .cocoeval import COCOeval
from .steppy.base import BaseTransformer


# Alex Martelli's 'Borg'
# http://python-3-patterns-idioms-test.readthedocs.io/en/latest/Singleton.html
class _Borg:
    _shared_state = {}

    def __init__(self):
        self.__dict__ = self._shared_state


class NeptuneContext(_Borg):
    def __init__(self, fallback_file='configs/neptune_local.yaml'):
        _Borg.__init__(self)

        self.ctx = neptune.Context()
        self.fallback_file = fallback_file
        self.params = self._read_params()
        self.numeric_channel = neptune.ChannelType.NUMERIC
        self.image_channel = neptune.ChannelType.IMAGE
        self.text_channel = neptune.ChannelType.TEXT

    def _read_params(self):
        if self.ctx.params.__class__.__name__ == 'OfflineContextParams':
            params = self._read_yaml().parameters
        else:
            params = self.ctx.params
        return params

    def _read_yaml(self):
        with open(self.fallback_file) as f:
            config = yaml.load(f)
        return AttrDict(config)


def read_yaml(filepath):
    with open(filepath) as f:
        config = yaml.load(f)
    return AttrDict(config)


def init_logger():
    logger = logging.getLogger('mapping-challenge')
    logger.setLevel(logging.INFO)
    message_format = logging.Formatter(fmt='%(asctime)s %(name)s >>> %(message)s',
                                       datefmt='%Y-%m-%d %H-%M-%S')

    # console handler for validation info
    ch_va = logging.StreamHandler(sys.stdout)
    ch_va.setLevel(logging.INFO)

    ch_va.setFormatter(fmt=message_format)

    # add the handlers to the logger
    logger.addHandler(ch_va)

    return logger


def get_logger():
    return logging.getLogger('mapping-challenge')


def get_img_ids_from_folder(dirpath, n_ids=None):
    ids = []
    for i, filepath in enumerate(glob.glob('{}/*'.format(dirpath))):
        idx = os.path.basename(filepath).split('.')[0]
        ids.append(idx)

        if n_ids == i:
            break
    return ids


def create_annotations(meta, predictions, logger, category_ids, category_layers, save=False, experiment_dir='./'):
    """

    Args:
        meta: pd.DataFrame with metadata
        predictions: list of labeled masks or numpy array of size [n_images, im_height, im_width]
        logger: logging object
        category_ids: list with ids of categories,
            e.g. [None, 100] means, that no annotations will be created from category 0 data, and annotations
            from category 1 will be created with category_id=100
        category_layers:
        save: True, if one want to save submission, False if one want to return it
        experiment_dir: directory of experiment to save annotations, relevant if save==True

    Returns: submission if save==False else True

    """
    annotations = []
    logger.info('Creating annotations')
    category_layers_inds = np.cumsum(category_layers)
    for image_id, (prediction, image_scores) in zip(meta["ImageId"].values, predictions):
        for category_ind, (category_instances, category_scores) in enumerate(zip(prediction, image_scores)):
            category_nr = np.searchsorted(category_layers_inds, category_ind, side='right')
            if category_ids[category_nr] != None:
                masks = decompose(category_instances)
                for mask_nr, (mask, score) in enumerate(zip(masks, category_scores)):
                    annotation = {}
                    annotation["image_id"] = int(image_id)
                    annotation["category_id"] = category_ids[category_nr]
                    annotation["score"] = score
                    annotation["segmentation"] = rle_from_binary(mask.astype('uint8'))
                    annotation['segmentation']['counts'] = annotation['segmentation']['counts'].decode("UTF-8")
                    annotation["bbox"] = bounding_box_from_rle(rle_from_binary(mask.astype('uint8')))
                    annotations.append(annotation)
    if save:
        submission_filepath = os.path.join(experiment_dir, 'submission.json')
        with open(submission_filepath, "w") as fp:
            fp.write(str(json.dumps(annotations)))
            logger.info("Submission saved to {}".format(submission_filepath))
            logger.info('submission head \n\n{}'.format(annotations[0]))
        return True
    else:
        return annotations


def rle_from_binary(prediction):
    prediction = np.asfortranarray(prediction)
    return cocomask.encode(prediction)


def bounding_box_from_rle(rle):
    return list(cocomask.toBbox(rle))


def read_params(ctx, fallback_file):
    if ctx.params.__class__.__name__ == 'OfflineContextParams':
        neptune_config = read_yaml(fallback_file)
        params = neptune_config.parameters
    else:
        params = ctx.params
    return params


def generate_metadata(data_dir,
                      meta_dir,
                      masks_overlayed_prefix,
                      process_train_data=True,
                      process_validation_data=True,
                      process_test_data=True,
                      public_paths=False,
                      competition_stage=1,
                      ):
    if competition_stage != 1:
        raise NotImplementedError('only stage_1 is supported for now')

    def _generate_metadata(dataset):
        assert dataset in ["train", "test", "val"], "Unknown dataset!"

        if dataset == "test":
            dataset = "test_images"

        images_path = os.path.join(data_dir, dataset)

        if dataset != "test_images":
            images_path = os.path.join(images_path, "images")

        if public_paths:
            raise NotImplementedError('public neptune paths not implemented')
        else:
            masks_overlayed_dirs, mask_overlayed_suffix = [], []
            for file_path in glob.glob('{}/*'.format(meta_dir)):
                if ntpath.basename(file_path).startswith(masks_overlayed_prefix):
                    masks_overlayed_dirs.append(file_path)
                    mask_overlayed_suffix.append(ntpath.basename(file_path).replace(masks_overlayed_prefix, ''))
        df_dict = defaultdict(lambda: [])

        for image_file_path in tqdm(sorted(glob.glob('{}/*'.format(images_path)))):
            image_id = ntpath.basename(image_file_path).split('.')[0]

            is_train = 0
            is_valid = 0
            is_test = 0

            if dataset == "test_images":
                n_buildings = None
                is_test = 1
                df_dict['ImageId'].append(image_id)
                df_dict['file_path_image'].append(image_file_path)
                df_dict['is_train'].append(is_train)
                df_dict['is_valid'].append(is_valid)
                df_dict['is_test'].append(is_test)
                df_dict['n_buildings'].append(n_buildings)
                for mask_dir_suffix in mask_overlayed_suffix:
                    df_dict['file_path_mask' + mask_dir_suffix].append(None)

            else:
                n_buildings = None
                if dataset == "val":
                    is_valid = 1
                else:
                    is_train = 1
                df_dict['ImageId'].append(image_id)
                df_dict['file_path_image'].append(image_file_path)
                df_dict['is_train'].append(is_train)
                df_dict['is_valid'].append(is_valid)
                df_dict['is_test'].append(is_test)
                df_dict['n_buildings'].append(n_buildings)

                for mask_dir, mask_dir_suffix in zip(masks_overlayed_dirs, mask_overlayed_suffix):
                    file_path_mask = os.path.join(mask_dir, dataset, "masks", '{}.png'.format(image_id))
                    df_dict['file_path_mask' + mask_dir_suffix].append(file_path_mask)

        return pd.DataFrame.from_dict(df_dict)

    metadata = pd.DataFrame()
    if process_train_data:
        train_metadata = _generate_metadata(dataset="train")
        metadata = metadata.append(train_metadata, ignore_index=True)
    if process_validation_data:
        validation_metadata = _generate_metadata(dataset="val")
        metadata = metadata.append(validation_metadata, ignore_index=True)
    if process_test_data:
        test_metadata = _generate_metadata(dataset="test")
        metadata = metadata.append(test_metadata, ignore_index=True)
    if not (process_test_data or process_train_data or process_validation_data):
        raise ValueError('At least one of train_data, validation_data or test_data has to be set to True')

    return metadata


def squeeze_inputs(inputs):
    return np.squeeze(inputs[0], axis=1)


def softmax(X, theta=1.0, axis=None):
    """
    https://nolanbconaway.github.io/blog/2017/softmax-numpy
    Compute the softmax of each element along an axis of X.

    Parameters
    ----------
    X: ND-Array. Probably should be floats.
    theta (optional): float parameter, used as a multiplier
        prior to exponentiation. Default = 1.0
    axis (optional): axis to compute values along. Default is the
        first non-singleton axis.

    Returns an array the same size as X. The result will sum to 1
    along the specified axis.
    """

    # make X at least 2d
    y = np.atleast_2d(X)

    # find axis
    if axis is None:
        axis = next(j[0] for j in enumerate(y.shape) if j[1] > 1)

    # multiply y against the theta parameter,
    y = y * float(theta)

    # subtract the max for numerical stability
    y = y - np.expand_dims(np.max(y, axis=axis), axis)

    # exponentiate y
    y = np.exp(y)

    # take the sum along the specified axis
    ax_sum = np.expand_dims(np.sum(y, axis=axis), axis)

    # finally: divide elementwise
    p = y / ax_sum

    # flatten if X was 1D
    if len(X.shape) == 1: p = p.flatten()

    return p


def from_pil(*images):
    images = [np.array(image) for image in images]
    if len(images) == 1:
        return images[0]
    else:
        return images


def to_pil(*images):
    images = [Image.fromarray((image).astype(np.uint8)) for image in images]
    if len(images) == 1:
        return images[0]
    else:
        return images


def set_seed(seed):
    random.seed(seed)
    np.random.seed(seed)
    torch.manual_seed(seed)
    if torch.cuda.is_available():
        torch.cuda.manual_seed_all(seed)


def generate_data_frame_chunks(meta, chunk_size):
    n_rows = meta.shape[0]
    chunk_nr = math.ceil(n_rows / chunk_size)
    for i in tqdm(range(chunk_nr)):
        meta_chunk = meta.iloc[i * chunk_size:(i + 1) * chunk_size]
        yield meta_chunk


def map_evaluation(ground_truth, prediction):
    return NotImplementedError


# def coco_evaluation(gt_filepath, prediction_filepath, image_ids, category_ids, small_annotations_size):
#     coco = COCO(gt_filepath)
#     coco_results = coco.loadRes(prediction_filepath)
#     cocoEval = COCOeval(coco, coco_results)
#     cocoEval.params.imgIds = image_ids
#     cocoEval.params.catIds = category_ids
#     cocoEval.params.areaRng = [[0 ** 2, 1e5 ** 2], [0 ** 2, small_annotations_size ** 2],
#                                [small_annotations_size ** 2, 1e5 ** 2]]
#     cocoEval.params.areaRngLbl = ['all', 'small', 'large']
#     cocoEval.evaluate()
#     cocoEval.accumulate()
#     cocoEval.summarize()
#
#     return cocoEval.stats[0], cocoEval.stats[3]


def denormalize_img(image, mean, std):
    return image * np.array(std).reshape(3, 1, 1) + np.array(mean).reshape(3, 1, 1)


def make_apply_transformer(func, output_name='output', apply_on=None):
    class StaticApplyTransformer(BaseTransformer):
        def transform(self, *args, **kwargs):
            self.check_input(*args, **kwargs)

            if not apply_on:
                iterator = zip(*args, *kwargs.values())
            else:
                iterator = zip(*args, *[kwargs[key] for key in apply_on])

            output = []
            for func_args in tqdm(iterator, total=self.get_arg_length(*args, **kwargs)):
                output.append(func(*func_args))
            return {output_name: output}

        @staticmethod
        def check_input(*args, **kwargs):
            if len(args) and len(kwargs) == 0:
                raise Exception('Input must not be empty')

            arg_length = None
            for arg in chain(args, kwargs.values()):
                if not isinstance(arg, Iterable):
                    raise Exception('All inputs must be iterable')
                arg_length_loc = None
                try:
                    arg_length_loc = len(arg)
                except:
                    pass
                if arg_length_loc is not None:
                    if arg_length is None:
                        arg_length = arg_length_loc
                    elif arg_length_loc != arg_length:
                        raise Exception('All inputs must be the same length')

        @staticmethod
        def get_arg_length(*args, **kwargs):
            arg_length = None
            for arg in chain(args, kwargs.values()):
                if arg_length is None:
                    try:
                        arg_length = len(arg)
                    except:
                        pass
                if arg_length is not None:
                    return arg_length

    return StaticApplyTransformer()


def make_apply_transformer_stream(func, output_name='output', apply_on=None):
    class StaticApplyTransformerStream(BaseTransformer):
        def transform(self, *args, **kwargs):
            self.check_input(*args, **kwargs)
            return {output_name: self._transform(*args, **kwargs)}

        def _transform(self, *args, **kwargs):
            if not apply_on:
                iterator = zip(*args, *kwargs.values())
            else:
                iterator = zip(*args, *[kwargs[key] for key in apply_on])

            for func_args in tqdm(iterator):
                yield func(*func_args)

        @staticmethod
        def check_input(*args, **kwargs):
            for arg in chain(args, kwargs.values()):
                if not isinstance(arg, Iterable):
                    raise Exception('All inputs must be iterable')

<<<<<<< HEAD
    return StaticApplyTransformerStream()


def get_seed():
    seed = int(time.time()) + int(os.getpid())
    return seed


def reseed(augmenter_sequence, deterministic=True):
    for aug in augmenter_sequence:
        aug.random_state = ia.new_random_state(get_seed())
        if deterministic:
            aug.deterministic = True
    return augmenter_sequence


def one_hot_embedding(labels, num_classes):
    '''Embedding labels to one-hot form.
    source: https://github.com/kuangliu/pytorch-retinanet

    Args:
      labels: (LongTensor) class labels, sized [N,].
      num_classes: (int) number of classes.

    Returns:
      (tensor) encoded labels, sized [N,#classes].
    '''
    y = torch.eye(num_classes)  # [D,D]
    return y[labels]            # [N,D]


def meshgrid(x, y, row_major=True):
    '''Return meshgrid in range x & y.
    source: https://github.com/kuangliu/pytorch-retinanet

    Args:
      x: (int) first dim range.
      y: (int) second dim range.
      row_major: (bool) row major or column major.

    Returns:
      (tensor) meshgrid, sized [x*y,2]

    Example:
    >> meshgrid(3,2)
    0  0
    1  0
    2  0
    0  1
    1  1
    2  1
    [torch.FloatTensor of size 6x2]

    >> meshgrid(3,2,row_major=False)
    0  0
    0  1
    0  2
    1  0
    1  1
    1  2
    [torch.FloatTensor of size 6x2]
    '''
    a = torch.arange(0,x)
    b = torch.arange(0,y)
    xx = a.repeat(y).view(-1,1)
    yy = b.view(-1,1).repeat(1,x).view(-1,1)
    return torch.cat([xx,yy],1) if row_major else torch.cat([yy,xx],1)

def change_box_order(boxes, order):
    '''Change box order between (xmin,ymin,xmax,ymax) and (xcenter,ycenter,width,height).
    source: https://github.com/kuangliu/pytorch-retinanet

    Args:
      boxes: (tensor) bounding boxes, sized [N,4].
      order: (str) either 'xyxy2xywh' or 'xywh2xyxy'.

    Returns:
      (tensor) converted bounding boxes, sized [N,4].
    '''
    assert order in ['xyxy2xywh','xywh2xyxy']
    a = boxes[:,:2]
    b = boxes[:,2:]
    if order == 'xyxy2xywh':
        return torch.cat([(a+b)/2,b-a+1], 1)
    return torch.cat([a-b/2,a+b/2], 1)

def box_iou(box1, box2, order='xyxy'):
    '''Compute the intersection over union of two set of boxes.
    source: https://github.com/kuangliu/pytorch-retinanet

    The default box order is (xmin, ymin, xmax, ymax).

    Args:
      box1: (tensor) bounding boxes, sized [N,4].
      box2: (tensor) bounding boxes, sized [M,4].
      order: (str) box order, either 'xyxy' or 'xywh'.

    Return:
      (tensor) iou, sized [N,M].

    Reference:
      https://github.com/chainer/chainercv/blob/master/chainercv/utils/bbox/bbox_iou.py
    '''
    if order == 'xywh':
        box1 = change_box_order(box1, 'xywh2xyxy')
        box2 = change_box_order(box2, 'xywh2xyxy')

    N = box1.size(0)
    M = box2.size(0)

    lt = torch.max(box1[:,None,:2], box2[:,:2])  # [N,M,2]
    rb = torch.min(box1[:,None,2:], box2[:,2:])  # [N,M,2]

    wh = (rb-lt+1).clamp(min=0)      # [N,M,2]
    inter = wh[:,:,0] * wh[:,:,1]  # [N,M]

    area1 = (box1[:,2]-box1[:,0]+1) * (box1[:,3]-box1[:,1]+1)  # [N,]
    area2 = (box2[:,2]-box2[:,0]+1) * (box2[:,3]-box2[:,1]+1)  # [M,]
    iou = inter / (area1[:,None] + area2 - inter)
    return iou

def box_nms(bboxes, scores, threshold=0.5, mode='union'):
    '''Non maximum suppression.
    source: https://github.com/kuangliu/pytorch-retinanet

    Args:
      bboxes: (tensor) bounding boxes, sized [N,4].
      scores: (tensor) bbox scores, sized [N,].
      threshold: (float) overlap threshold.
      mode: (str) 'union' or 'min'.

    Returns:
      keep: (tensor) selected indices.

    Reference:
      https://github.com/rbgirshick/py-faster-rcnn/blob/master/lib/nms/py_cpu_nms.py
    '''
    x1 = bboxes[:,0]
    y1 = bboxes[:,1]
    x2 = bboxes[:,2]
    y2 = bboxes[:,3]

    areas = (x2-x1+1) * (y2-y1+1)
    _, order = scores.sort(0, descending=True)

    keep = []
    while order.numel() > 0:
        i = order[0]
        keep.append(i)

        if order.numel() == 1:
            break

        xx1 = x1[order[1:]].clamp(min=x1[i])
        yy1 = y1[order[1:]].clamp(min=y1[i])
        xx2 = x2[order[1:]].clamp(max=x2[i])
        yy2 = y2[order[1:]].clamp(max=y2[i])

        w = (xx2-xx1+1).clamp(min=0)
        h = (yy2-yy1+1).clamp(min=0)
        inter = w*h

        if mode == 'union':
            ovr = inter / (areas[i] + areas[order[1:]] - inter)
        elif mode == 'min':
            ovr = inter / areas[order[1:]].clamp(max=areas[i])
        else:
            raise TypeError('Unknown nms mode: %s.' % mode)

        ids = (ovr<=threshold).nonzero().squeeze()
        if ids.numel() == 0:
            break
        order = order[ids+1]
    return torch.LongTensor(keep)
=======
    return StaticApplyTransformerStream()
>>>>>>> 53a589f5
<|MERGE_RESOLUTION|>--- conflicted
+++ resolved
@@ -424,7 +424,6 @@
                 if not isinstance(arg, Iterable):
                     raise Exception('All inputs must be iterable')
 
-<<<<<<< HEAD
     return StaticApplyTransformerStream()
 
 
@@ -598,7 +597,4 @@
         if ids.numel() == 0:
             break
         order = order[ids+1]
-    return torch.LongTensor(keep)
-=======
-    return StaticApplyTransformerStream()
->>>>>>> 53a589f5
+    return torch.LongTensor(keep)