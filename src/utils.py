--- conflicted
+++ resolved
@@ -186,29 +186,8 @@
         yield meta_chunk
 
 
-<<<<<<< HEAD
 def denormalize_img(image, mean, std):
     return image * np.array(std).reshape(3, 1, 1) + np.array(mean).reshape(3, 1, 1)
-=======
-def map_evaluation(ground_truth, prediction):
-    return NotImplementedError
-
-
-# def coco_evaluation(gt_filepath, prediction_filepath, image_ids, category_ids, small_annotations_size):
-#     coco = COCO(gt_filepath)
-#     coco_results = coco.loadRes(prediction_filepath)
-#     cocoEval = COCOeval(coco, coco_results)
-#     cocoEval.params.imgIds = image_ids
-#     cocoEval.params.catIds = category_ids
-#     cocoEval.params.areaRng = [[0 ** 2, 1e5 ** 2], [0 ** 2, small_annotations_size ** 2],
-#                                [small_annotations_size ** 2, 1e5 ** 2]]
-#     cocoEval.params.areaRngLbl = ['all', 'small', 'large']
-#     cocoEval.evaluate()
-#     cocoEval.accumulate()
-#     cocoEval.summarize()
-#
-#     return cocoEval.stats[0], cocoEval.stats[3]
->>>>>>> 45f47f3c
 
 
 def make_apply_transformer(func, output_name='output', apply_on=None):
